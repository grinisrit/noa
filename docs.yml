name: noa-docs
channels:
  - defaults
dependencies:
  - blas
  - cmake
  - jupyter
  - mkl
  - ninja
  - python=3.9
  - pip
  - plotly
  - seaborn
  - pip:
      - dqc
      - jupyter
      - matplotlib
      - meshio
      - numba
      - numpy
      - pyscf
      - pythreejs
      - pyvista
<<<<<<< HEAD
      - sympy
      - torch
=======
      - pyscf
      - meshio
      - dqc
      - sympy
>>>>>>> b935d0d4
<|MERGE_RESOLUTION|>--- conflicted
+++ resolved
@@ -12,21 +12,10 @@
   - plotly
   - seaborn
   - pip:
-      - dqc
-      - jupyter
-      - matplotlib
-      - meshio
       - numba
-      - numpy
-      - pyscf
+      - torch
       - pythreejs
       - pyvista
-<<<<<<< HEAD
-      - sympy
-      - torch
-=======
       - pyscf
       - meshio
-      - dqc
-      - sympy
->>>>>>> b935d0d4
+      - dqc