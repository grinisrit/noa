--- conflicted
+++ resolved
@@ -2,7 +2,7 @@
  "cells": [
   {
    "cell_type": "code",
-   "execution_count": 19,
+   "execution_count": 1,
    "id": "43262570",
    "metadata": {},
    "outputs": [],
@@ -10,29 +10,15 @@
     "import torch\n",
     "import dqc\n",
     "import time\n",
-<<<<<<< HEAD
-    "import pyscf \n",
-    "from pyscf import gto, dft, cc, scf\n",
-    "import numpy as np \n",
-=======
     "import pyscf\n",
     "from pyscf import gto, dft, cc\n",
     "import numpy as np\n",
->>>>>>> 0c648618
     "import numba as nb"
    ]
   },
   {
-   "cell_type": "markdown",
-   "id": "f672a8c4",
-   "metadata": {},
-   "source": [
-    "### Standard functionals performance and convergence tests"
-   ]
-  },
-  {
-   "cell_type": "code",
-   "execution_count": 37,
+   "cell_type": "code",
+   "execution_count": null,
    "id": "d6e29ec0",
    "metadata": {},
    "outputs": [],
@@ -42,14 +28,14 @@
     "    atomposs\n",
     "    mol = dqc.Mol((atomzs, atomposs), basis=basis)\n",
     "    qc = dqc.HF(mol).run()\n",
-    "    ene = qc.energy().detach()  # calculate the energy\n",
+    "    ene = qc.energy()  # calculate the energy\n",
     "    \n",
     "    return ene"
    ]
   },
   {
    "cell_type": "code",
-   "execution_count": 38,
+   "execution_count": null,
    "id": "07b6c3c0",
    "metadata": {},
    "outputs": [],
@@ -63,7 +49,7 @@
   },
   {
    "cell_type": "code",
-   "execution_count": 39,
+   "execution_count": null,
    "id": "627fa51c",
    "metadata": {},
    "outputs": [],
@@ -73,15 +59,12 @@
     "    atomposs\n",
     "    mol = dqc.Mol((atomzs, atomposs), basis=basis)\n",
     "    qc = dqc.KS(mol, xc=\"gga_c_pbe\").run()\n",
-    "    ene = qc.energy().detach()  # calculate the energy\n",
+    "    ene = qc.energy() # calculate the energy\n",
     "    return ene"
    ]
   },
   {
    "cell_type": "code",
-<<<<<<< HEAD
-   "execution_count": 40,
-=======
    "execution_count": 2,
    "id": "f64827f5",
    "metadata": {},
@@ -99,7 +82,6 @@
   {
    "cell_type": "code",
    "execution_count": null,
->>>>>>> 0c648618
    "id": "aa4ca180",
    "metadata": {},
    "outputs": [],
@@ -114,9 +96,6 @@
   },
   {
    "cell_type": "code",
-<<<<<<< HEAD
-   "execution_count": 41,
-=======
    "execution_count": 3,
    "id": "ff3b4a68",
    "metadata": {},
@@ -133,7 +112,6 @@
   {
    "cell_type": "code",
    "execution_count": null,
->>>>>>> 0c648618
    "id": "301a5430",
    "metadata": {},
    "outputs": [],
@@ -143,13 +121,13 @@
     "    hf = scf.HF(mol).run()\n",
     "    cc_ = cc.CCSD(hf)\n",
     "    ene = cc_.kernel()\n",
-    "    et = cc_.ccsd_t()\n",
+    "    et = cc_cc.ccsd_t()\n",
     "    return cc_.e_tot + et"
    ]
   },
   {
    "cell_type": "code",
-   "execution_count": 42,
+   "execution_count": null,
    "id": "34b4d0c5",
    "metadata": {},
    "outputs": [],
@@ -160,7 +138,7 @@
   },
   {
    "cell_type": "code",
-   "execution_count": 43,
+   "execution_count": null,
    "id": "03cf7af9",
    "metadata": {},
    "outputs": [],
@@ -193,99 +171,50 @@
   },
   {
    "cell_type": "code",
-   "execution_count": 44,
+   "execution_count": null,
    "id": "b486031b",
    "metadata": {},
-   "outputs": [
-    {
-     "name": "stdout",
-     "output_type": "stream",
-     "text": [
-      "HF, DQC:  tensor(-1.1267, dtype=torch.float64)\n",
-      " took 0.01 s.\n",
-      "HF, PySCF:  -1.1267427044517944\n",
-      " took 0.065 s.\n",
-      "PBE, DQC:  tensor(-0.5625, dtype=torch.float64)\n",
-      " took 0.089 s.\n",
-      "PBE, PySCF:  -1.1619157577671007\n",
-      " took 0.097 s.\n",
-      "CCSD(T):  -1.1516791660767667\n",
-      " took 0.091 s.\n"
-     ]
-    }
-   ],
+   "outputs": [],
    "source": [
     "accuracy_comparison(\"H 0 0 0; H 1.4 0 0\", \"6-31G\")"
    ]
   },
   {
    "cell_type": "code",
-   "execution_count": 45,
+   "execution_count": null,
    "id": "531f298c",
    "metadata": {},
-   "outputs": [
-    {
-     "name": "stdout",
-     "output_type": "stream",
-     "text": [
-      "9.07 ms ± 211 µs per loop (mean ± std. dev. of 7 runs, 100 loops each)\n"
-     ]
-    }
-   ],
+   "outputs": [],
    "source": [
     "%timeit DQC_HF(\"H 0 0 0; H 1.4 0 0\", \"6-31G\")"
    ]
   },
   {
    "cell_type": "code",
-   "execution_count": 32,
+   "execution_count": null,
    "id": "492a3fbe",
    "metadata": {},
-   "outputs": [
-    {
-     "name": "stdout",
-     "output_type": "stream",
-     "text": [
-      "60.7 ms ± 1.38 ms per loop (mean ± std. dev. of 7 runs, 10 loops each)\n"
-     ]
-    }
-   ],
+   "outputs": [],
    "source": [
     "%timeit PySCF_HF(\"H 0 0 0; H 1.4 0 0\", \"6-31G\")"
    ]
   },
   {
    "cell_type": "code",
-   "execution_count": 33,
+   "execution_count": null,
    "id": "e4131856",
    "metadata": {},
-   "outputs": [
-    {
-     "name": "stdout",
-     "output_type": "stream",
-     "text": [
-      "94.7 ms ± 1.25 ms per loop (mean ± std. dev. of 7 runs, 10 loops each)\n"
-     ]
-    }
-   ],
+   "outputs": [],
    "source": [
     "%timeit DQC_KS_PBE(\"H 0 0 0; H 1.4 0 0\", \"6-31G\")"
    ]
   },
   {
    "cell_type": "code",
-   "execution_count": 34,
+   "execution_count": null,
    "id": "d7aadec9",
    "metadata": {},
-   "outputs": [
-    {
-     "name": "stdout",
-     "output_type": "stream",
-     "text": [
-      "105 ms ± 1.28 ms per loop (mean ± std. dev. of 7 runs, 10 loops each)\n"
-     ]
-    }
-   ],
+   "outputs": [],
    "source": [
     "%timeit PySCF_KS_PBE(\"H 0 0 0; H 1.4 0 0\", \"6-31G\")"
    ]
@@ -300,29 +229,52 @@
   },
   {
    "cell_type": "code",
-   "execution_count": 46,
+   "execution_count": null,
    "id": "80a913df",
    "metadata": {},
-   "outputs": [
-    {
-     "name": "stdout",
-     "output_type": "stream",
-     "text": [
-      "HF, DQC:  tensor(-108.8679, dtype=torch.float64)\n",
-      " took 0.032 s.\n",
-      "HF, PySCF:  -108.8678750800519\n",
-      " took 0.069 s.\n",
-      "PBE, DQC:  tensor(-96.5082, dtype=torch.float64)\n",
-      " took 0.224 s.\n",
-      "PBE, PySCF:  -109.35334923417096\n",
-      " took 0.174 s.\n",
-      "CCSD(T):  -109.10264680062873\n",
-      " took 0.223 s.\n"
-     ]
-    }
-   ],
+   "outputs": [],
    "source": [
     "accuracy_comparison(\"N 0 0 0; N 2.07 0 0\", \"6-31G\")"
+   ]
+  },
+  {
+   "cell_type": "code",
+   "execution_count": null,
+   "id": "323dc3db",
+   "metadata": {},
+   "outputs": [],
+   "source": [
+    "%timeit DQC_HF(\"N 0 0 0; N 2.07 0 0\", \"6-31G\")"
+   ]
+  },
+  {
+   "cell_type": "code",
+   "execution_count": null,
+   "id": "5c31770d",
+   "metadata": {},
+   "outputs": [],
+   "source": [
+    "%timeit PySCF_HF(\"N 0 0 0; N 2.07 0 0\", \"6-31G\")"
+   ]
+  },
+  {
+   "cell_type": "code",
+   "execution_count": null,
+   "id": "6a063fbf",
+   "metadata": {},
+   "outputs": [],
+   "source": [
+    "%timeit DQC_KS_PBE(\"N 0 0 0; N 2.07 0 0\", \"6-31G\")"
+   ]
+  },
+  {
+   "cell_type": "code",
+   "execution_count": null,
+   "id": "0c43ae1f",
+   "metadata": {},
+   "outputs": [],
+   "source": [
+    "%timeit PySCF_KS_PBE(\"N 0 0 0; N 2.07 0 0\", \"6-31G\")"
    ]
   },
   {
@@ -335,29 +287,52 @@
   },
   {
    "cell_type": "code",
-   "execution_count": 51,
+   "execution_count": null,
    "id": "95cd33c4",
    "metadata": {},
-   "outputs": [
-    {
-     "name": "stdout",
-     "output_type": "stream",
-     "text": [
-      "HF, DQC:  tensor(-56.1610, dtype=torch.float64)\n",
-      " took 0.029 s.\n",
-      "HF, PySCF:  -56.16102378396436\n",
-      " took 0.079 s.\n",
-      "PBE, DQC:  tensor(-49.0140, dtype=torch.float64)\n",
-      " took 0.401 s.\n",
-      "PBE, PySCF:  -56.451363472681855\n",
-      " took 0.254 s.\n",
-      "CCSD(T):  -56.29214916490413\n",
-      " took 0.17 s.\n"
-     ]
-    }
-   ],
+   "outputs": [],
    "source": [
     "accuracy_comparison(\"N 0.0 0.0 0.0; H 0.0 -1.772 -0.721; H 1.535 0.886 -0.721; H -1.535 0.886 -0.721\", \"6-31G\")"
+   ]
+  },
+  {
+   "cell_type": "code",
+   "execution_count": null,
+   "id": "6fc32a39",
+   "metadata": {},
+   "outputs": [],
+   "source": [
+    "%timeit DQC_HF(\"N 0.0 0.0 0.0; H 0.0 -1.772 -0.721; H 1.535 0.886 -0.721; H -1.535 0.886 -0.721\", \"6-31G\")"
+   ]
+  },
+  {
+   "cell_type": "code",
+   "execution_count": null,
+   "id": "5620ad20",
+   "metadata": {},
+   "outputs": [],
+   "source": [
+    "%timeit PySCF_HF(\"N 0.0 0.0 0.0; H 0.0 -1.772 -0.721; H 1.535 0.886 -0.721; H -1.535 0.886 -0.721\", \"6-31G\")"
+   ]
+  },
+  {
+   "cell_type": "code",
+   "execution_count": null,
+   "id": "be04a77c",
+   "metadata": {},
+   "outputs": [],
+   "source": [
+    "%timeit DQC_KS_PBE(\"N 0.0 0.0 0.0; H 0.0 -1.772 -0.721; H 1.535 0.886 -0.721; H -1.535 0.886 -0.721\", \"6-31G\")"
+   ]
+  },
+  {
+   "cell_type": "code",
+   "execution_count": null,
+   "id": "52d505b7",
+   "metadata": {},
+   "outputs": [],
+   "source": [
+    "%timeit PySCF_KS_PBE(\"N 0.0 0.0 0.0; H 0.0 -1.772 -0.721; H 1.535 0.886 -0.721; H -1.535 0.886 -0.721\", \"6-31G\")"
    ]
   },
   {
@@ -370,7 +345,7 @@
   },
   {
    "cell_type": "code",
-   "execution_count": 52,
+   "execution_count": null,
    "id": "681e1c52",
    "metadata": {},
    "outputs": [],
@@ -391,29 +366,52 @@
   },
   {
    "cell_type": "code",
-   "execution_count": 53,
+   "execution_count": null,
    "id": "baf39742",
    "metadata": {},
-   "outputs": [
-    {
-     "name": "stdout",
-     "output_type": "stream",
-     "text": [
-      "HF, DQC:  tensor(-216.7411, dtype=torch.float64)\n",
-      " took 0.914 s.\n",
-      "HF, PySCF:  -216.74175971298365\n",
-      " took 0.364 s.\n",
-      "PBE, DQC:  tensor(-179.7154, dtype=torch.float64)\n",
-      " took 5.639 s.\n",
-      "PBE, PySCF:  -218.0955795467209\n",
-      " took 2.137 s.\n",
-      "CCSD(T):  -217.07797043623327\n",
-      " took 5.581 s.\n"
-     ]
-    }
-   ],
+   "outputs": [],
    "source": [
     "accuracy_comparison(benzene_coords, \"6-31G\")"
+   ]
+  },
+  {
+   "cell_type": "code",
+   "execution_count": null,
+   "id": "4033c74c",
+   "metadata": {},
+   "outputs": [],
+   "source": [
+    "%timeit DQC_HF(benzene_coords, \"6-31G\")"
+   ]
+  },
+  {
+   "cell_type": "code",
+   "execution_count": null,
+   "id": "35d7360b",
+   "metadata": {},
+   "outputs": [],
+   "source": [
+    "%timeit PySCF_HF(benzene_coords, \"6-31G\")"
+   ]
+  },
+  {
+   "cell_type": "code",
+   "execution_count": null,
+   "id": "ebcca695",
+   "metadata": {},
+   "outputs": [],
+   "source": [
+    "%timeit DQC_KS_PBE(benzene_coords, \"6-31G\")"
+   ]
+  },
+  {
+   "cell_type": "code",
+   "execution_count": null,
+   "id": "5a124d47",
+   "metadata": {},
+   "outputs": [],
+   "source": [
+    "%timeit PySCF_KS_PBE(benzene_coords, \"6-31G\")"
    ]
   },
   {
@@ -426,7 +424,7 @@
   },
   {
    "cell_type": "code",
-   "execution_count": 54,
+   "execution_count": null,
    "id": "8b9b87bf",
    "metadata": {},
    "outputs": [],
@@ -453,29 +451,52 @@
   },
   {
    "cell_type": "code",
-   "execution_count": 55,
+   "execution_count": null,
    "id": "c8e9a76f",
    "metadata": {},
-   "outputs": [
-    {
-     "name": "stdout",
-     "output_type": "stream",
-     "text": [
-      "HF, DQC:  tensor(-359.6521, dtype=torch.float64)\n",
-      " took 5.846 s.\n",
-      "HF, PySCF:  -359.66052906142863\n",
-      " took 2.0 s.\n",
-      "PBE, DQC:  tensor(-298.3350, dtype=torch.float64)\n",
-      " took 29.993 s.\n",
-      "PBE, PySCF:  -361.9417376066551\n",
-      " took 14.763 s.\n",
-      "CCSD(T):  -360.2427068941059\n",
-      " took 75.314 s.\n"
-     ]
-    }
-   ],
+   "outputs": [],
    "source": [
     "accuracy_comparison(naphtalene_coords, \"6-31G\")"
+   ]
+  },
+  {
+   "cell_type": "code",
+   "execution_count": null,
+   "id": "5c9cb3b8",
+   "metadata": {},
+   "outputs": [],
+   "source": [
+    "%timeit DQC_HF(naphtalene_coords, \"6-31G\")"
+   ]
+  },
+  {
+   "cell_type": "code",
+   "execution_count": null,
+   "id": "947a2a8f",
+   "metadata": {},
+   "outputs": [],
+   "source": [
+    "%timeit PySCF_HF(naphtalene_coords, \"6-31G\")"
+   ]
+  },
+  {
+   "cell_type": "code",
+   "execution_count": null,
+   "id": "aabadfe4",
+   "metadata": {},
+   "outputs": [],
+   "source": [
+    "%timeit DQC_KS_PBE(naphtalene_coords, \"6-31G\")"
+   ]
+  },
+  {
+   "cell_type": "code",
+   "execution_count": null,
+   "id": "b40f32cc",
+   "metadata": {},
+   "outputs": [],
+   "source": [
+    "%timeit PySCF_KS_PBE(naphtalene_coords, \"6-31G\")"
    ]
   },
   {
@@ -488,7 +509,7 @@
   },
   {
    "cell_type": "code",
-   "execution_count": 57,
+   "execution_count": null,
    "id": "f7837bfd",
    "metadata": {},
    "outputs": [],
@@ -521,43 +542,62 @@
   },
   {
    "cell_type": "code",
-   "execution_count": 58,
-   "id": "d273f0e6",
-   "metadata": {},
-   "outputs": [
-    {
-     "name": "stdout",
-     "output_type": "stream",
-     "text": [
-      "HF, DQC:  tensor(-502.5513, dtype=torch.float64)\n",
-      " took 20.153 s.\n",
-      "HF, PySCF:  -502.5894979290165\n",
-      " took 6.88 s.\n"
-     ]
-    },
-    {
-     "name": "stderr",
-     "output_type": "stream",
-     "text": [
-      "/home/rolan/miniconda3/envs/noa/lib/python3.9/site-packages/xitorch/_impls/optimize/root/rootsolver.py:163: ConvergenceWarning: The rootfinder does not converge after 50 iterations. Best |dx|=1.182e-01, |f|=3.977e-01 at iter 28\n",
-      "  warnings.warn(ConvergenceWarning(msg))\n"
-     ]
-    },
-    {
-     "name": "stdout",
-     "output_type": "stream",
-     "text": [
-      "PBE, DQC:  tensor(-416.9599, dtype=torch.float64)\n",
-      " took 124.682 s.\n",
-      "PBE, PySCF:  -505.8042731691444\n",
-      " took 35.914 s.\n",
-      "CCSD(T):  -503.42435540834987\n",
-      " took 920.245 s.\n"
-     ]
-    }
-   ],
-   "source": [
-    "accuracy_comparison(anthracene_coords, \"6-31G\")"
+   "execution_count": null,
+   "id": "f4951cdc",
+   "metadata": {},
+   "outputs": [],
+   "source": [
+    "t = time.time()\n",
+    "print(\"HF, DQC: \", DQC_HF(anthracene_coords, \"6-31G\"))\n",
+    "print_timer(t)"
+   ]
+  },
+  {
+   "cell_type": "code",
+   "execution_count": null,
+   "id": "df94bd02",
+   "metadata": {},
+   "outputs": [],
+   "source": [
+    "t = time.time()\n",
+    "print(\"HF, PySCF: \", PySCF_HF(anthracene_coords, \"6-31G\"))\n",
+    "print_timer(t)"
+   ]
+  },
+  {
+   "cell_type": "code",
+   "execution_count": null,
+   "id": "c20a944d",
+   "metadata": {},
+   "outputs": [],
+   "source": [
+    "t = time.time()\n",
+    "print(\"PBE, PySCF: \", PySCF_KS_PBE(anthracene_coords, \"6-31G\"))\n",
+    "print_timer(t)"
+   ]
+  },
+  {
+   "cell_type": "code",
+   "execution_count": null,
+   "id": "f0a5b59a",
+   "metadata": {},
+   "outputs": [],
+   "source": [
+    "t = time.time()\n",
+    "print(\"PBE, DQC: \", DQC_KS_PBE(anthracene_coords, \"6-31G\"))\n",
+    "print_timer(t)"
+   ]
+  },
+  {
+   "cell_type": "code",
+   "execution_count": null,
+   "id": "939e85be",
+   "metadata": {},
+   "outputs": [],
+   "source": [
+    "t = time.time()\n",
+    "print(\"CCSD(T): \", PySCF_CCSDT(anthracene_coords, \"6-31G\"))\n",
+    "print_timer(t)"
    ]
   },
   {
@@ -565,38 +605,18 @@
    "id": "a0c5d54f",
    "metadata": {},
    "source": [
-    "### Custom functionals\n",
-    "\n",
     "Trying to set up HEG LDA functional:"
    ]
   },
   {
    "cell_type": "code",
-   "execution_count": 60,
-   "id": "476a82c1",
-   "metadata": {},
-   "outputs": [],
-   "source": [
-    "water = \"\"\"\n",
-    "O        0.000000000      0.000000000      0.000000000;\n",
-    "H        0.000000000      1.434938863      1.126357947;\n",
-    "H        0.000000000     -1.434938863      1.126357947\n",
-    "\"\"\""
-   ]
-  },
-  {
-   "cell_type": "code",
-<<<<<<< HEAD
-   "execution_count": 62,
-   "id": "07047787",
-=======
    "execution_count": 4,
    "id": "a76ad117",
->>>>>>> 0c648618
    "metadata": {},
    "outputs": [],
    "source": [
     "from math import pi\n",
+    "\n",
     "\n",
     "factor = -3.0/4.0 * (3.0 / pi)**(1.0/3.0)\n",
     "power = 4.0/3.0"
@@ -604,9 +624,6 @@
   },
   {
    "cell_type": "code",
-<<<<<<< HEAD
-   "execution_count": 63,
-=======
    "execution_count": 5,
    "id": "476a82c1",
    "metadata": {},
@@ -628,7 +645,6 @@
   {
    "cell_type": "code",
    "execution_count": 6,
->>>>>>> 0c648618
    "id": "1eafad72",
    "metadata": {},
    "outputs": [],
@@ -660,11 +676,7 @@
   },
   {
    "cell_type": "code",
-<<<<<<< HEAD
-   "execution_count": 64,
-=======
    "execution_count": 7,
->>>>>>> 0c648618
    "id": "563d34eb",
    "metadata": {},
    "outputs": [],
@@ -677,27 +689,6 @@
    ]
   },
   {
-<<<<<<< HEAD
-   "cell_type": "code",
-   "execution_count": 88,
-   "id": "41249e00",
-   "metadata": {},
-   "outputs": [
-    {
-     "data": {
-      "text/plain": [
-       "tensor(-75.1547, dtype=torch.float64, grad_fn=<AddBackward0>)"
-      ]
-     },
-     "execution_count": 88,
-     "metadata": {},
-     "output_type": "execute_result"
-    }
-   ],
-   "source": [
-    "en = dqc_compute(water)\n",
-    "en"
-=======
    "cell_type": "markdown",
    "id": "245a74b7",
    "metadata": {},
@@ -707,16 +698,11 @@
     "`exc` is not $\\epsilon * \\rho$, but $\\epsilon$.\n",
     "\n",
     "`vrho` is not $\\frac{d\\epsilon}{d\\rho}$, but $\\frac{d\\epsilon * \\rho}{d\\rho}$"
->>>>>>> 0c648618
-   ]
-  },
-  {
-   "cell_type": "code",
-<<<<<<< HEAD
-   "execution_count": 66,
-=======
+   ]
+  },
+  {
+   "cell_type": "code",
    "execution_count": 8,
->>>>>>> 0c648618
    "id": "b661047b",
    "metadata": {},
    "outputs": [],
@@ -737,41 +723,7 @@
   },
   {
    "cell_type": "code",
-<<<<<<< HEAD
-   "execution_count": 71,
-   "id": "12014af2",
-   "metadata": {},
-   "outputs": [],
-   "source": [
-    "@nb.njit\n",
-    "def exc_jit(rho, a, p):\n",
-    "    return a * rho**p\n",
-    "\n",
-    "@nb.njit\n",
-    "def vrho_jit(rho, a, p):\n",
-    "    return a * p * rho**(p-1)\n",
-    "\n",
-    "@nb.njit\n",
-    "def eval_xc_jit(xc_code, rho, spin=0, relativity=0, deriv=1, verbose=None):\n",
-    "    a = factor/conversion_factor\n",
-    "    p = power\n",
-    "    exc = exc_jit(rho, a, p)\n",
-    "    vrho = vrho_jit(rho, a, p)\n",
-    "    vgamma = None\n",
-    "    vlapl = None\n",
-    "    vtau = None\n",
-    "    vxc = (vrho, vgamma, vlapl, vtau)\n",
-    "    fxc = None  # 2nd order functional derivative\n",
-    "    kxc = None  # 3rd order functional derivative\n",
-    "    return exc, vxc, fxc, kxc"
-   ]
-  },
-  {
-   "cell_type": "code",
-   "execution_count": 68,
-=======
    "execution_count": 9,
->>>>>>> 0c648618
    "id": "296ac82d",
    "metadata": {},
    "outputs": [],
@@ -781,35 +733,12 @@
     "    mf = pyscf.dft.RKS(scf_mol)\n",
     "    mf = mf.define_xc_(xc, 'LDA')\n",
     "    mf.verbose = verbose\n",
-<<<<<<< HEAD
-    "    return mf.kernel()"
-=======
     "    answer = mf.kernel()\n",
     "    return answer"
->>>>>>> 0c648618
-   ]
-  },
-  {
-   "cell_type": "code",
-<<<<<<< HEAD
-   "execution_count": 86,
-   "id": "7f81b77a",
-   "metadata": {},
-   "outputs": [
-    {
-     "data": {
-      "text/plain": [
-       "-194.44377477665938"
-      ]
-     },
-     "execution_count": 86,
-     "metadata": {},
-     "output_type": "execute_result"
-    }
-   ],
-   "source": [
-    "scf_compute(water)"
-=======
+   ]
+  },
+  {
+   "cell_type": "code",
    "execution_count": 10,
    "id": "e6e6cc76",
    "metadata": {},
@@ -830,114 +759,10 @@
     "print(\"PySCF, from library:\", PySCF_KS_LDA_X(ammonia, \"6-31G\"))\n",
     "print(\"DQC, custom:\", dqc_compute(ammonia))\n",
     "print(\"DQC, from library:\", DQC_KS_LDA_X(ammonia, \"6-31G\"))"
->>>>>>> 0c648618
-   ]
-  },
-  {
-   "cell_type": "code",
-<<<<<<< HEAD
-   "execution_count": 87,
-   "id": "7d323100",
-   "metadata": {},
-   "outputs": [
-    {
-     "data": {
-      "text/plain": [
-       "-194.44377477667507"
-      ]
-     },
-     "execution_count": 87,
-     "metadata": {},
-     "output_type": "execute_result"
-    }
-   ],
-   "source": [
-    "scf_compute(water, xc = eval_xc_jit)"
-   ]
-  },
-  {
-   "cell_type": "code",
-   "execution_count": 89,
-   "id": "efda6afb",
-   "metadata": {},
-   "outputs": [
-    {
-     "data": {
-      "text/plain": [
-       "tensor(-213.4143, dtype=torch.float64)"
-      ]
-     },
-     "execution_count": 89,
-     "metadata": {},
-     "output_type": "execute_result"
-    }
-   ],
-   "source": [
-    "dqc_compute(benzene_coords).detach()"
-   ]
-  },
-  {
-   "cell_type": "code",
-   "execution_count": 91,
-   "id": "b6593390",
-   "metadata": {},
-   "outputs": [
-    {
-     "data": {
-      "text/plain": [
-       "-433.106948550808"
-      ]
-     },
-     "execution_count": 91,
-     "metadata": {},
-     "output_type": "execute_result"
-    }
-   ],
-   "source": [
-    "scf_compute(benzene_coords)"
-   ]
-  },
-  {
-   "cell_type": "code",
-   "execution_count": 94,
-   "id": "478e5628",
-   "metadata": {},
-   "outputs": [
-    {
-     "data": {
-      "text/plain": [
-       "tensor(-354.2951, dtype=torch.float64)"
-      ]
-     },
-     "execution_count": 94,
-     "metadata": {},
-     "output_type": "execute_result"
-    }
-   ],
-   "source": [
-    "dqc_compute(naphtalene_coords).detach()"
-   ]
-  },
-  {
-   "cell_type": "code",
-   "execution_count": 95,
-   "id": "22ae55d3",
-   "metadata": {},
-   "outputs": [
-    {
-     "data": {
-      "text/plain": [
-       "-722.293818100246"
-      ]
-     },
-     "execution_count": 95,
-     "metadata": {},
-     "output_type": "execute_result"
-    }
-   ],
-   "source": [
-    "scf_compute(naphtalene_coords)"
-=======
+   ]
+  },
+  {
+   "cell_type": "code",
    "execution_count": 11,
    "id": "1ebcd6ce",
    "metadata": {},
@@ -958,7 +783,6 @@
     "print(\"PySCF, from library:\", PySCF_KS_LDA_X(water, \"6-31G\"))\n",
     "print(\"DQC, custom:\", dqc_compute(water))\n",
     "print(\"DQC, from library:\", DQC_KS_LDA_X(water, \"6-31G\"))"
->>>>>>> 0c648618
    ]
   }
  ],
@@ -978,7 +802,7 @@
    "name": "python",
    "nbconvert_exporter": "python",
    "pygments_lexer": "ipython3",
-   "version": "3.9.12"
+   "version": "3.9.7"
   }
  },
  "nbformat": 4,
